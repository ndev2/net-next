--- conflicted
+++ resolved
@@ -1007,8 +1007,7 @@
 	}
 
 	if (!list_empty(&pending))
-<<<<<<< HEAD
-		dapm_seq_run_coalesced(dapm, &pending);
+		dapm_seq_run_coalesced(cur_dapm, &pending);
 
 	if (cur_dapm && cur_dapm->seq_notifier) {
 		for (i = 0; i < ARRAY_SIZE(dapm_up_seq); i++)
@@ -1016,9 +1015,6 @@
 				cur_dapm->seq_notifier(cur_dapm,
 						       i, cur_subseq);
 	}
-=======
-		dapm_seq_run_coalesced(cur_dapm, &pending);
->>>>>>> 28e86808
 }
 
 static void dapm_widget_update(struct snd_soc_dapm_context *dapm)
