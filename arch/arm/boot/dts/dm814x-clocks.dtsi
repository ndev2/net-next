/*
 * This program is free software; you can redistribute it and/or modify
 * it under the terms of the GNU General Public License version 2 as
 * published by the Free Software Foundation.
 */

&pllss {
	/*
	 * See TRM "2.6.10 Connected outputso DPLLS" and
	 * "2.6.11 Connected Outputs of DPLLJ". Only clkout is
	 * connected except for hdmi and usb.
	 */
	adpll_mpu_ck: adpll@40 {
		#clock-cells = <1>;
		compatible = "ti,dm814-adpll-s-clock";
		reg = <0x40 0x40>;
		clocks = <&devosc_ck &devosc_ck &devosc_ck>;
		clock-names = "clkinp", "clkinpulow", "clkinphif";
		clock-output-names = "481c5040.adpll.dcoclkldo",
				     "481c5040.adpll.clkout",
				     "481c5040.adpll.clkoutx2",
				     "481c5040.adpll.clkouthif";
	};

	adpll_dsp_ck: adpll@80 {
		#clock-cells = <1>;
		compatible = "ti,dm814-adpll-lj-clock";
		reg = <0x80 0x30>;
		clocks = <&devosc_ck &devosc_ck>;
		clock-names = "clkinp", "clkinpulow";
		clock-output-names = "481c5080.adpll.dcoclkldo",
				     "481c5080.adpll.clkout",
				     "481c5080.adpll.clkoutldo";
	};

	adpll_sgx_ck: adpll@b0 {
		#clock-cells = <1>;
		compatible = "ti,dm814-adpll-lj-clock";
		reg = <0xb0 0x30>;
		clocks = <&devosc_ck &devosc_ck>;
		clock-names = "clkinp", "clkinpulow";
		clock-output-names = "481c50b0.adpll.dcoclkldo",
				     "481c50b0.adpll.clkout",
				     "481c50b0.adpll.clkoutldo";
	};

	adpll_hdvic_ck: adpll@e0 {
		#clock-cells = <1>;
		compatible = "ti,dm814-adpll-lj-clock";
		reg = <0xe0 0x30>;
		clocks = <&devosc_ck &devosc_ck>;
		clock-names = "clkinp", "clkinpulow";
		clock-output-names = "481c50e0.adpll.dcoclkldo",
				     "481c50e0.adpll.clkout",
				     "481c50e0.adpll.clkoutldo";
	};

	adpll_l3_ck: adpll@110 {
		#clock-cells = <1>;
		compatible = "ti,dm814-adpll-lj-clock";
		reg = <0x110 0x30>;
		clocks = <&devosc_ck &devosc_ck>;
		clock-names = "clkinp", "clkinpulow";
		clock-output-names = "481c5110.adpll.dcoclkldo",
				     "481c5110.adpll.clkout",
				     "481c5110.adpll.clkoutldo";
	};

	adpll_isp_ck: adpll@140 {
		#clock-cells = <1>;
		compatible = "ti,dm814-adpll-lj-clock";
		reg = <0x140 0x30>;
		clocks = <&devosc_ck &devosc_ck>;
		clock-names = "clkinp", "clkinpulow";
		clock-output-names = "481c5140.adpll.dcoclkldo",
				     "481c5140.adpll.clkout",
				     "481c5140.adpll.clkoutldo";
	};

	adpll_dss_ck: adpll@170 {
		#clock-cells = <1>;
		compatible = "ti,dm814-adpll-lj-clock";
		reg = <0x170 0x30>;
		clocks = <&devosc_ck &devosc_ck>;
		clock-names = "clkinp", "clkinpulow";
		clock-output-names = "481c5170.adpll.dcoclkldo",
				     "481c5170.adpll.clkout",
				     "481c5170.adpll.clkoutldo";
	};

	adpll_video0_ck: adpll@1a0 {
		#clock-cells = <1>;
		compatible = "ti,dm814-adpll-lj-clock";
		reg = <0x1a0 0x30>;
		clocks = <&devosc_ck &devosc_ck>;
		clock-names = "clkinp", "clkinpulow";
		clock-output-names = "481c51a0.adpll.dcoclkldo",
				     "481c51a0.adpll.clkout",
				     "481c51a0.adpll.clkoutldo";
	};

	adpll_video1_ck: adpll@1d0 {
		#clock-cells = <1>;
		compatible = "ti,dm814-adpll-lj-clock";
		reg = <0x1d0 0x30>;
		clocks = <&devosc_ck &devosc_ck>;
		clock-names = "clkinp", "clkinpulow";
		clock-output-names = "481c51d0.adpll.dcoclkldo",
				     "481c51d0.adpll.clkout",
				     "481c51d0.adpll.clkoutldo";
	};

	adpll_hdmi_ck: adpll@200 {
		#clock-cells = <1>;
		compatible = "ti,dm814-adpll-lj-clock";
		reg = <0x200 0x30>;
		clocks = <&devosc_ck &devosc_ck>;
		clock-names = "clkinp", "clkinpulow";
		clock-output-names = "481c5200.adpll.dcoclkldo",
				     "481c5200.adpll.clkout",
				     "481c5200.adpll.clkoutldo";
	};

	adpll_audio_ck: adpll@230 {
		#clock-cells = <1>;
		compatible = "ti,dm814-adpll-lj-clock";
		reg = <0x230 0x30>;
		clocks = <&devosc_ck &devosc_ck>;
		clock-names = "clkinp", "clkinpulow";
		clock-output-names = "481c5230.adpll.dcoclkldo",
				     "481c5230.adpll.clkout",
				     "481c5230.adpll.clkoutldo";
	};

	adpll_usb_ck: adpll@260 {
		#clock-cells = <1>;
		compatible = "ti,dm814-adpll-lj-clock";
		reg = <0x260 0x30>;
		clocks = <&devosc_ck &devosc_ck>;
		clock-names = "clkinp", "clkinpulow";
		clock-output-names = "481c5260.adpll.dcoclkldo",
				     "481c5260.adpll.clkout",
				     "481c5260.adpll.clkoutldo";
	};

	adpll_ddr_ck: adpll@290 {
		#clock-cells = <1>;
		compatible = "ti,dm814-adpll-lj-clock";
		reg = <0x290 0x30>;
		clocks = <&devosc_ck &devosc_ck>;
		clock-names = "clkinp", "clkinpulow";
		clock-output-names = "481c5290.adpll.dcoclkldo",
				     "481c5290.adpll.clkout",
				     "481c5290.adpll.clkoutldo";
	};
};

&pllss_clocks {
	timer1_fck: timer1_fck@2e0 {
		#clock-cells = <0>;
		compatible = "ti,mux-clock";
		clocks = <&sysclk18_ck &aud_clkin0_ck &aud_clkin1_ck
			  &aud_clkin2_ck &devosc_ck &auxosc_ck &tclkin_ck>;
		ti,bit-shift = <3>;
		reg = <0x2e0>;
	};

	timer2_fck: timer2_fck@2e0 {
		#clock-cells = <0>;
		compatible = "ti,mux-clock";
		clocks = <&sysclk18_ck &aud_clkin0_ck &aud_clkin1_ck
			  &aud_clkin2_ck &devosc_ck &auxosc_ck &tclkin_ck>;
		ti,bit-shift = <6>;
		reg = <0x2e0>;
	};

<<<<<<< HEAD
	sysclk18_ck: sysclk18_ck@2f0 {
=======
	/* CPTS_RFT_CLK in RMII_REFCLK_SRC, usually sourced from auiod */
	cpsw_cpts_rft_clk: cpsw_cpts_rft_clk {
		#clock-cells = <0>;
		compatible = "ti,mux-clock";
		clocks = <&adpll_video0_ck 1
			  &adpll_video1_ck 1
			  &adpll_audio_ck 1>;
		ti,bit-shift = <1>;
		reg = <0x2e8>;
	};

	/* REVISIT: Set up with a proper mux using RMII_REFCLK_SRC */
	cpsw_125mhz_gclk: cpsw_125mhz_gclk {
		#clock-cells = <0>;
		compatible = "fixed-clock";
		clock-frequency = <125000000>;
	};

	sysclk18_ck: sysclk18_ck {
>>>>>>> 5d7e23a7
		#clock-cells = <0>;
		compatible = "ti,mux-clock";
		clocks = <&rtcosc_ck>, <&rtcdivider_ck>;
		ti,bit-shift = <0>;
		reg = <0x02f0>;
	};
};

&scm_clocks {
	devosc_ck: devosc_ck@40 {
		#clock-cells = <0>;
		compatible = "ti,mux-clock";
		clocks = <&virt_20000000_ck>, <&virt_19200000_ck>;
		ti,bit-shift = <21>;
		reg = <0x0040>;
	};

	/* Optional auxosc, 20 - 30 MHz range, assume 22.5729 MHz by default */
	auxosc_ck: auxosc_ck {
		#clock-cells = <0>;
		compatible = "fixed-clock";
		clock-frequency = <22572900>;
	};

	/* Optional 32768Hz crystal or clock on RTCOSC pins */
	rtcosc_ck: rtcosc_ck {
		#clock-cells = <0>;
		compatible = "fixed-clock";
		clock-frequency = <32768>;
	};

	/* Optional external clock on TCLKIN pin, set rate in baord dts file */
	tclkin_ck: tclkin_ck {
		#clock-cells = <0>;
		compatible = "fixed-clock";
		clock-frequency = <0>;
	};

	virt_20000000_ck: virt_20000000_ck {
		#clock-cells = <0>;
		compatible = "fixed-clock";
		clock-frequency = <20000000>;
	};

	virt_19200000_ck: virt_19200000_ck {
		#clock-cells = <0>;
		compatible = "fixed-clock";
		clock-frequency = <19200000>;
	};

	mpu_ck: mpu_ck {
		#clock-cells = <0>;
		compatible = "fixed-clock";
		clock-frequency = <1000000000>;
	};
};

&prcm_clocks {
	osc_src_ck: osc_src_ck {
		#clock-cells = <0>;
		compatible = "fixed-factor-clock";
		clocks = <&devosc_ck>;
		clock-mult = <1>;
		clock-div = <1>;
	};

	mpu_clksrc_ck: mpu_clksrc_ck@40 {
		#clock-cells = <0>;
		compatible = "ti,mux-clock";
		clocks = <&devosc_ck>, <&rtcdivider_ck>;
		ti,bit-shift = <0>;
		reg = <0x0040>;
	};

	/* Fixed divider clock 0.0016384 * devosc */
	rtcdivider_ck: rtcdivider_ck {
		#clock-cells = <0>;
		compatible = "fixed-factor-clock";
		clocks = <&devosc_ck>;
		clock-mult = <128>;
		clock-div = <78125>;
	};

	/* L4_HS 220 MHz*/
	sysclk4_ck: sysclk4_ck {
		#clock-cells = <0>;
		compatible = "ti,fixed-factor-clock";
		clocks = <&adpll_l3_ck 1>;
		ti,clock-mult = <1>;
		ti,clock-div = <1>;
	};

	/* L4_FWCFG */
	sysclk5_ck: sysclk5_ck {
		#clock-cells = <0>;
		compatible = "ti,fixed-factor-clock";
		clocks = <&adpll_l3_ck 1>;
		ti,clock-mult = <1>;
		ti,clock-div = <2>;
	};

	/* L4_LS 110 MHz */
	sysclk6_ck: sysclk6_ck {
		#clock-cells = <0>;
		compatible = "ti,fixed-factor-clock";
		clocks = <&adpll_l3_ck 1>;
		ti,clock-mult = <1>;
		ti,clock-div = <2>;
	};

	sysclk8_ck: sysclk8_ck {
		#clock-cells = <0>;
		compatible = "ti,fixed-factor-clock";
		clocks = <&adpll_usb_ck 1>;
		ti,clock-mult = <1>;
		ti,clock-div = <1>;
	};

	sysclk10_ck: sysclk10_ck {
		compatible = "ti,divider-clock";
		reg = <0x324>;
		ti,max-div = <7>;
		#clock-cells = <0>;
		clocks = <&adpll_usb_ck 1>;
	};

	aud_clkin0_ck: aud_clkin0_ck {
		#clock-cells = <0>;
		compatible = "fixed-clock";
		clock-frequency = <20000000>;
	};

	aud_clkin1_ck: aud_clkin1_ck {
		#clock-cells = <0>;
		compatible = "fixed-clock";
		clock-frequency = <20000000>;
	};

	aud_clkin2_ck: aud_clkin2_ck {
		#clock-cells = <0>;
		compatible = "fixed-clock";
		clock-frequency = <20000000>;
	};
};<|MERGE_RESOLUTION|>--- conflicted
+++ resolved
@@ -174,9 +174,6 @@
 		reg = <0x2e0>;
 	};
 
-<<<<<<< HEAD
-	sysclk18_ck: sysclk18_ck@2f0 {
-=======
 	/* CPTS_RFT_CLK in RMII_REFCLK_SRC, usually sourced from auiod */
 	cpsw_cpts_rft_clk: cpsw_cpts_rft_clk {
 		#clock-cells = <0>;
@@ -195,8 +192,7 @@
 		clock-frequency = <125000000>;
 	};
 
-	sysclk18_ck: sysclk18_ck {
->>>>>>> 5d7e23a7
+	sysclk18_ck: sysclk18_ck@2f0 {
 		#clock-cells = <0>;
 		compatible = "ti,mux-clock";
 		clocks = <&rtcosc_ck>, <&rtcdivider_ck>;
