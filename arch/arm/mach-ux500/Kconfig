if ARCH_U8500

config UX500_SOC_COMMON
	bool
	default y
	select ARM_GIC
	select HAS_MTU
	select PL310_ERRATA_753970
	select ARM_ERRATA_754322
	select ARM_ERRATA_764369
<<<<<<< HEAD

menu "Ux500 SoC"
=======
	select CACHE_L2X0
>>>>>>> e9676695

config UX500_SOC_DB5500
	bool
	select MFD_DB5500_PRCMU

config UX500_SOC_DB8500
	bool
	select MFD_DB8500_PRCMU
	select REGULATOR_DB8500_PRCMU
	select CPU_FREQ_TABLE if CPU_FREQ

menu "Ux500 target platform (boards)"

config MACH_MOP500
	bool "U8500 Development platform, MOP500 versions"
	select UX500_SOC_DB8500
	select I2C
	select I2C_NOMADIK
	select SOC_BUS
	help
	  Include support for the MOP500 development platform.

config MACH_HREFV60
	bool "U8500 Development platform, HREFv60 version"
	select MACH_MOP500
	help
	  Include support for the HREFv60 new development platform.
	  Includes HREFv70, v71 etc.

config MACH_SNOWBALL
	bool "U8500 Snowball platform"
	select MACH_MOP500
	help
	  Include support for the snowball development platform.

config MACH_U5500
	bool "U5500 Development platform"
	select UX500_SOC_DB5500
	help
	  Include support for the U5500 development platform.

config UX500_AUTO_PLATFORM
	def_bool y
	depends on !MACH_U5500
	select MACH_MOP500
	help
	  At least one platform needs to be selected in order to build
	  a working kernel. If everything else is disabled, this
	  automatically enables MACH_MOP500.

config MACH_UX500_DT
	bool "Generic U8500 support using device tree"
	depends on MACH_MOP500
	select USE_OF

endmenu

config UX500_DEBUG_UART
	int "Ux500 UART to use for low-level debug"
	default 2
	help
	  Choose the UART on which kernel low-level debug messages should be
	  output.

config U5500_MODEM_IRQ
	bool "Modem IRQ support"
	depends on UX500_SOC_DB5500
	default y
	help
	  Add support for handling IRQ:s from modem side

config U5500_MBOX
	bool "Mailbox support"
	depends on U5500_MODEM_IRQ
	default y
	help
	  Add support for U5500 mailbox communication with modem side

endif<|MERGE_RESOLUTION|>--- conflicted
+++ resolved
@@ -8,12 +8,7 @@
 	select PL310_ERRATA_753970
 	select ARM_ERRATA_754322
 	select ARM_ERRATA_764369
-<<<<<<< HEAD
-
-menu "Ux500 SoC"
-=======
 	select CACHE_L2X0
->>>>>>> e9676695
 
 config UX500_SOC_DB5500
 	bool
