#
# Makefile for the linux kernel, U8500 machine.
#

obj-y				:= clock.o cpu.o devices.o devices-common.o \
<<<<<<< HEAD
				   id.o usb.o
=======
				   id.o usb.o timer.o
>>>>>>> eed1e576
obj-$(CONFIG_CACHE_L2X0)	+= cache-l2x0.o
obj-$(CONFIG_UX500_SOC_DB5500)	+= cpu-db5500.o dma-db5500.o
obj-$(CONFIG_UX500_SOC_DB8500)	+= cpu-db8500.o devices-db8500.o
obj-$(CONFIG_MACH_U8500)	+= board-mop500.o board-mop500-sdi.o \
				board-mop500-regulators.o \
				board-mop500-uib.o board-mop500-stuib.o \
				board-mop500-u8500uib.o \
				board-mop500-pins.o
obj-$(CONFIG_MACH_U5500)	+= board-u5500.o board-u5500-sdi.o
obj-$(CONFIG_SMP)		+= platsmp.o headsmp.o
obj-$(CONFIG_HOTPLUG_CPU)	+= hotplug.o
obj-$(CONFIG_LOCAL_TIMERS)	+= localtimer.o
obj-$(CONFIG_U5500_MODEM_IRQ)	+= modem-irq-db5500.o
obj-$(CONFIG_U5500_MBOX)	+= mbox-db5500.o
<|MERGE_RESOLUTION|>--- conflicted
+++ resolved
@@ -3,11 +3,7 @@
 #
 
 obj-y				:= clock.o cpu.o devices.o devices-common.o \
-<<<<<<< HEAD
-				   id.o usb.o
-=======
 				   id.o usb.o timer.o
->>>>>>> eed1e576
 obj-$(CONFIG_CACHE_L2X0)	+= cache-l2x0.o
 obj-$(CONFIG_UX500_SOC_DB5500)	+= cpu-db5500.o dma-db5500.o
 obj-$(CONFIG_UX500_SOC_DB8500)	+= cpu-db8500.o devices-db8500.o
