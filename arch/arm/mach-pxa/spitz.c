/*
 * Support for Sharp SL-Cxx00 Series of PDAs
 * Models: SL-C3000 (Spitz), SL-C1000 (Akita) and SL-C3100 (Borzoi)
 *
 * Copyright (c) 2005 Richard Purdie
 *
 * Based on Sharp's 2.4 kernel patches/lubbock.c
 *
 * This program is free software; you can redistribute it and/or modify
 * it under the terms of the GNU General Public License version 2 as
 * published by the Free Software Foundation.
 *
 */

#include <linux/kernel.h>
#include <linux/platform_device.h>
#include <linux/delay.h>
#include <linux/gpio_keys.h>
#include <linux/gpio.h>
#include <linux/leds.h>
#include <linux/mtd/physmap.h>
#include <linux/i2c.h>
#include <linux/i2c/pca953x.h>
#include <linux/spi/spi.h>
#include <linux/spi/ads7846.h>
#include <linux/spi/corgi_lcd.h>
#include <linux/mtd/sharpsl.h>
#include <linux/input/matrix_keypad.h>

#include <asm/setup.h>
#include <asm/mach-types.h>
#include <asm/mach/arch.h>
#include <asm/mach/sharpsl_param.h>
#include <asm/hardware/scoop.h>


#include <mach/pxa27x.h>
#include <mach/pxa27x-udc.h>
#include <mach/reset.h>
#include <plat/i2c.h>
#include <mach/irda.h>
#include <mach/mmc.h>
#include <mach/ohci.h>
#include <mach/pxafb.h>
#include <mach/pxa2xx_spi.h>
#include <mach/spitz.h>

#include "generic.h"
#include "devices.h"
#include "sharpsl.h"

static unsigned long spitz_pin_config[] __initdata = {
	/* Chip Selects */
	GPIO78_nCS_2,	/* SCOOP #2 */
	GPIO79_nCS_3,	/* NAND */
	GPIO80_nCS_4,	/* SCOOP #1 */

	/* LCD - 16bpp Active TFT */
	GPIO58_LCD_LDD_0,
	GPIO59_LCD_LDD_1,
	GPIO60_LCD_LDD_2,
	GPIO61_LCD_LDD_3,
	GPIO62_LCD_LDD_4,
	GPIO63_LCD_LDD_5,
	GPIO64_LCD_LDD_6,
	GPIO65_LCD_LDD_7,
	GPIO66_LCD_LDD_8,
	GPIO67_LCD_LDD_9,
	GPIO68_LCD_LDD_10,
	GPIO69_LCD_LDD_11,
	GPIO70_LCD_LDD_12,
	GPIO71_LCD_LDD_13,
	GPIO72_LCD_LDD_14,
	GPIO73_LCD_LDD_15,
	GPIO74_LCD_FCLK,
	GPIO75_LCD_LCLK,
	GPIO76_LCD_PCLK,

	/* PC Card */
	GPIO48_nPOE,
	GPIO49_nPWE,
	GPIO50_nPIOR,
	GPIO51_nPIOW,
	GPIO85_nPCE_1,
	GPIO54_nPCE_2,
	GPIO55_nPREG,
	GPIO56_nPWAIT,
	GPIO57_nIOIS16,
	GPIO104_PSKTSEL,

	/* I2S */
	GPIO28_I2S_BITCLK_OUT,
	GPIO29_I2S_SDATA_IN,
	GPIO30_I2S_SDATA_OUT,
	GPIO31_I2S_SYNC,

	/* MMC */
	GPIO32_MMC_CLK,
	GPIO112_MMC_CMD,
	GPIO92_MMC_DAT_0,
	GPIO109_MMC_DAT_1,
	GPIO110_MMC_DAT_2,
	GPIO111_MMC_DAT_3,

	/* GPIOs */
	GPIO9_GPIO,	/* SPITZ_GPIO_nSD_DETECT */
	GPIO81_GPIO,	/* SPITZ_GPIO_nSD_WP */
	GPIO41_GPIO,	/* SPITZ_GPIO_USB_CONNECT */
	GPIO37_GPIO,	/* SPITZ_GPIO_USB_HOST */
	GPIO35_GPIO,	/* SPITZ_GPIO_USB_DEVICE */
	GPIO22_GPIO,	/* SPITZ_GPIO_HSYNC */
	GPIO94_GPIO,	/* SPITZ_GPIO_CF_CD */
	GPIO105_GPIO,	/* SPITZ_GPIO_CF_IRQ */
	GPIO106_GPIO,	/* SPITZ_GPIO_CF2_IRQ */

	/* GPIO matrix keypad */
	GPIO88_GPIO,	/* column 0 */
	GPIO23_GPIO,	/* column 1 */
	GPIO24_GPIO,	/* column 2 */
	GPIO25_GPIO,	/* column 3 */
	GPIO26_GPIO,	/* column 4 */
	GPIO27_GPIO,	/* column 5 */
	GPIO52_GPIO,	/* column 6 */
	GPIO103_GPIO,	/* column 7 */
	GPIO107_GPIO,	/* column 8 */
	GPIO108_GPIO,	/* column 9 */
	GPIO114_GPIO,	/* column 10 */
	GPIO12_GPIO,	/* row 0 */
	GPIO17_GPIO,	/* row 1 */
	GPIO91_GPIO,	/* row 2 */
	GPIO34_GPIO,	/* row 3 */
	GPIO36_GPIO,	/* row 4 */
	GPIO38_GPIO,	/* row 5 */
	GPIO39_GPIO,	/* row 6 */

	/* I2C */
	GPIO117_I2C_SCL,
	GPIO118_I2C_SDA,

	GPIO1_GPIO | WAKEUP_ON_EDGE_RISE,
};

/*
 * Spitz SCOOP Device #1
 */
static struct resource spitz_scoop_resources[] = {
	[0] = {
		.start		= 0x10800000,
		.end		= 0x10800fff,
		.flags		= IORESOURCE_MEM,
	},
};

static struct scoop_config spitz_scoop_setup = {
	.io_dir		= SPITZ_SCP_IO_DIR,
	.io_out		= SPITZ_SCP_IO_OUT,
	.suspend_clr	= SPITZ_SCP_SUS_CLR,
	.suspend_set	= SPITZ_SCP_SUS_SET,
	.gpio_base	= SPITZ_SCP_GPIO_BASE,
};

struct platform_device spitzscoop_device = {
	.name		= "sharp-scoop",
	.id		= 0,
	.dev		= {
 		.platform_data	= &spitz_scoop_setup,
	},
	.num_resources	= ARRAY_SIZE(spitz_scoop_resources),
	.resource	= spitz_scoop_resources,
};

/*
 * Spitz SCOOP Device #2
 */
static struct resource spitz_scoop2_resources[] = {
	[0] = {
		.start		= 0x08800040,
		.end		= 0x08800fff,
		.flags		= IORESOURCE_MEM,
	},
};

static struct scoop_config spitz_scoop2_setup = {
	.io_dir		= SPITZ_SCP2_IO_DIR,
	.io_out		= SPITZ_SCP2_IO_OUT,
	.suspend_clr	= SPITZ_SCP2_SUS_CLR,
	.suspend_set	= SPITZ_SCP2_SUS_SET,
	.gpio_base	= SPITZ_SCP2_GPIO_BASE,
};

struct platform_device spitzscoop2_device = {
	.name		= "sharp-scoop",
	.id		= 1,
	.dev		= {
 		.platform_data	= &spitz_scoop2_setup,
	},
	.num_resources	= ARRAY_SIZE(spitz_scoop2_resources),
	.resource	= spitz_scoop2_resources,
};

#define SPITZ_PWR_SD 0x01
#define SPITZ_PWR_CF 0x02

/* Power control is shared with between one of the CF slots and SD */
static void spitz_card_pwr_ctrl(int device, unsigned short new_cpr)
{
	unsigned short cpr = read_scoop_reg(&spitzscoop_device.dev, SCOOP_CPR);

	if (new_cpr & 0x0007) {
		gpio_set_value(SPITZ_GPIO_CF_POWER, 1);
		if (!(cpr & 0x0002) && !(cpr & 0x0004))
		        mdelay(5);
		if (device == SPITZ_PWR_CF)
		        cpr |= 0x0002;
		if (device == SPITZ_PWR_SD)
		        cpr |= 0x0004;
	        write_scoop_reg(&spitzscoop_device.dev, SCOOP_CPR, cpr | new_cpr);
	} else {
		if (device == SPITZ_PWR_CF)
		        cpr &= ~0x0002;
		if (device == SPITZ_PWR_SD)
		        cpr &= ~0x0004;
		if (!(cpr & 0x0002) && !(cpr & 0x0004)) {
			write_scoop_reg(&spitzscoop_device.dev, SCOOP_CPR, 0x0000);
		        mdelay(1);
			gpio_set_value(SPITZ_GPIO_CF_POWER, 0);
		} else {
		        write_scoop_reg(&spitzscoop_device.dev, SCOOP_CPR, cpr | new_cpr);
		}
	}
}

static void spitz_pcmcia_pwr(struct device *scoop, unsigned short cpr, int nr)
{
	/* Only need to override behaviour for slot 0 */
	if (nr == 0)
		spitz_card_pwr_ctrl(SPITZ_PWR_CF, cpr);
	else
		write_scoop_reg(scoop, SCOOP_CPR, cpr);
}

static struct scoop_pcmcia_dev spitz_pcmcia_scoop[] = {
{
	.dev        = &spitzscoop_device.dev,
	.irq        = SPITZ_IRQ_GPIO_CF_IRQ,
	.cd_irq     = SPITZ_IRQ_GPIO_CF_CD,
	.cd_irq_str = "PCMCIA0 CD",
},{
	.dev        = &spitzscoop2_device.dev,
	.irq        = SPITZ_IRQ_GPIO_CF2_IRQ,
	.cd_irq     = -1,
},
};

static struct scoop_pcmcia_config spitz_pcmcia_config = {
	.devs         = &spitz_pcmcia_scoop[0],
	.num_devs     = 2,
	.power_ctrl   = spitz_pcmcia_pwr,
};

EXPORT_SYMBOL(spitzscoop_device);
EXPORT_SYMBOL(spitzscoop2_device);

/*
 * Spitz Keyboard Device
 */
#define SPITZ_KEY_CALENDAR	KEY_F1
#define SPITZ_KEY_ADDRESS	KEY_F2
#define SPITZ_KEY_FN		KEY_F3
#define SPITZ_KEY_CANCEL	KEY_F4
#define SPITZ_KEY_EXOK		KEY_F5
#define SPITZ_KEY_EXCANCEL	KEY_F6
#define SPITZ_KEY_EXJOGDOWN	KEY_F7
#define SPITZ_KEY_EXJOGUP	KEY_F8
#define SPITZ_KEY_JAP1		KEY_LEFTALT
#define SPITZ_KEY_JAP2		KEY_RIGHTCTRL
#define SPITZ_KEY_SYNC		KEY_F9
#define SPITZ_KEY_MAIL		KEY_F10
#define SPITZ_KEY_OK		KEY_F11
#define SPITZ_KEY_MENU		KEY_F12

static const uint32_t spitzkbd_keymap[] = {
	KEY(0, 0, KEY_LEFTCTRL),
	KEY(0, 1, KEY_1),
	KEY(0, 2, KEY_3),
	KEY(0, 3, KEY_5),
	KEY(0, 4, KEY_6),
	KEY(0, 5, KEY_7),
	KEY(0, 6, KEY_9),
	KEY(0, 7, KEY_0),
	KEY(0, 8, KEY_BACKSPACE),
	KEY(0, 9, SPITZ_KEY_EXOK),	/* EXOK */
	KEY(0, 10, SPITZ_KEY_EXCANCEL),	/* EXCANCEL */
	KEY(1, 1, KEY_2),
	KEY(1, 2, KEY_4),
	KEY(1, 3, KEY_R),
	KEY(1, 4, KEY_Y),
	KEY(1, 5, KEY_8),
	KEY(1, 6, KEY_I),
	KEY(1, 7, KEY_O),
	KEY(1, 8, KEY_P),
	KEY(1, 9, SPITZ_KEY_EXJOGDOWN),	/* EXJOGDOWN */
	KEY(1, 10, SPITZ_KEY_EXJOGUP),	/* EXJOGUP */
	KEY(2, 0, KEY_TAB),
	KEY(2, 1, KEY_Q),
	KEY(2, 2, KEY_E),
	KEY(2, 3, KEY_T),
	KEY(2, 4, KEY_G),
	KEY(2, 5, KEY_U),
	KEY(2, 6, KEY_J),
	KEY(2, 7, KEY_K),
	KEY(3, 0, SPITZ_KEY_ADDRESS),	/* ADDRESS */
	KEY(3, 1, KEY_W),
	KEY(3, 2, KEY_S),
	KEY(3, 3, KEY_F),
	KEY(3, 4, KEY_V),
	KEY(3, 5, KEY_H),
	KEY(3, 6, KEY_M),
	KEY(3, 7, KEY_L),
	KEY(3, 9, KEY_RIGHTSHIFT),
	KEY(4, 0, SPITZ_KEY_CALENDAR),	/* CALENDAR */
	KEY(4, 1, KEY_A),
	KEY(4, 2, KEY_D),
	KEY(4, 3, KEY_C),
	KEY(4, 4, KEY_B),
	KEY(4, 5, KEY_N),
	KEY(4, 6, KEY_DOT),
	KEY(4, 8, KEY_ENTER),
	KEY(4, 9, KEY_LEFTSHIFT),
	KEY(5, 0, SPITZ_KEY_MAIL),	/* MAIL */
	KEY(5, 1, KEY_Z),
	KEY(5, 2, KEY_X),
	KEY(5, 3, KEY_MINUS),
	KEY(5, 4, KEY_SPACE),
	KEY(5, 5, KEY_COMMA),
	KEY(5, 7, KEY_UP),
	KEY(5, 10, SPITZ_KEY_FN),	/* FN */
	KEY(6, 0, KEY_SYSRQ),
	KEY(6, 1, SPITZ_KEY_JAP1),	/* JAP1 */
	KEY(6, 2, SPITZ_KEY_JAP2),	/* JAP2 */
	KEY(6, 3, SPITZ_KEY_CANCEL),	/* CANCEL */
	KEY(6, 4, SPITZ_KEY_OK),	/* OK */
	KEY(6, 5, SPITZ_KEY_MENU),	/* MENU */
	KEY(6, 6, KEY_LEFT),
	KEY(6, 7, KEY_DOWN),
	KEY(6, 8, KEY_RIGHT),
};

static const struct matrix_keymap_data spitzkbd_keymap_data = {
	.keymap		= spitzkbd_keymap,
	.keymap_size	= ARRAY_SIZE(spitzkbd_keymap),
};

static const uint32_t spitzkbd_row_gpios[] =
		{ 12, 17, 91, 34, 36, 38, 39 };
static const uint32_t spitzkbd_col_gpios[] =
		{ 88, 23, 24, 25, 26, 27, 52, 103, 107, 108, 114 };

static struct matrix_keypad_platform_data spitzkbd_pdata = {
	.keymap_data		= &spitzkbd_keymap_data,
	.row_gpios		= spitzkbd_row_gpios,
	.col_gpios		= spitzkbd_col_gpios,
	.num_row_gpios		= ARRAY_SIZE(spitzkbd_row_gpios),
	.num_col_gpios		= ARRAY_SIZE(spitzkbd_col_gpios),
	.col_scan_delay_us	= 10,
	.debounce_ms		= 10,
	.wakeup			= 1,
};

static struct platform_device spitzkbd_device = {
	.name		= "matrix-keypad",
	.id		= -1,
	.dev		= {
		.platform_data = &spitzkbd_pdata,
	},
<<<<<<< HEAD
=======
};


static struct gpio_keys_button spitz_gpio_keys[] = {
	{
		.type	= EV_PWR,
		.code	= KEY_SUSPEND,
		.gpio	= SPITZ_GPIO_ON_KEY,
		.desc	= "On/Off",
		.wakeup	= 1,
	},
	/* Two buttons detecting the lid state */
	{
		.type	= EV_SW,
		.code	= 0,
		.gpio	= SPITZ_GPIO_SWA,
		.desc	= "﻿Display Down",
	},
	{
		.type	= EV_SW,
		.code	= 1,
		.gpio	= SPITZ_GPIO_SWB,
		.desc	= "﻿Lid Closed",
	},
};

static struct gpio_keys_platform_data spitz_gpio_keys_platform_data = {
	.buttons	= spitz_gpio_keys,
	.nbuttons	= ARRAY_SIZE(spitz_gpio_keys),
};

static struct platform_device spitz_gpio_keys_device = {
	.name	= "gpio-keys",
	.id	= -1,
	.dev	= {
		.platform_data	= &spitz_gpio_keys_platform_data,
	},
>>>>>>> 66b00a7c
};


/*
 * Spitz LEDs
 */
static struct gpio_led spitz_gpio_leds[] = {
	{
		.name			= "spitz:amber:charge",
		.default_trigger	= "sharpsl-charge",
		.gpio			= SPITZ_GPIO_LED_ORANGE,
	},
	{
		.name			= "spitz:green:hddactivity",
		.default_trigger	= "ide-disk",
		.gpio			= SPITZ_GPIO_LED_GREEN,
	},
};

static struct gpio_led_platform_data spitz_gpio_leds_info = {
	.leds		= spitz_gpio_leds,
	.num_leds	= ARRAY_SIZE(spitz_gpio_leds),
};

static struct platform_device spitzled_device = {
	.name		= "leds-gpio",
	.id		= -1,
	.dev		= {
		.platform_data = &spitz_gpio_leds_info,
	},
};

#if defined(CONFIG_SPI_PXA2XX) || defined(CONFIG_SPI_PXA2XX_MODULE)
static struct pxa2xx_spi_master spitz_spi_info = {
	.num_chipselect	= 3,
};

static void spitz_wait_for_hsync(void)
{
	while (gpio_get_value(SPITZ_GPIO_HSYNC))
		cpu_relax();

	while (!gpio_get_value(SPITZ_GPIO_HSYNC))
		cpu_relax();
}

static struct ads7846_platform_data spitz_ads7846_info = {
	.model			= 7846,
	.vref_delay_usecs	= 100,
	.x_plate_ohms		= 419,
	.y_plate_ohms		= 486,
	.pressure_max		= 1024,
	.gpio_pendown		= SPITZ_GPIO_TP_INT,
	.wait_for_sync		= spitz_wait_for_hsync,
};

static struct pxa2xx_spi_chip spitz_ads7846_chip = {
	.gpio_cs		= SPITZ_GPIO_ADS7846_CS,
};

static void spitz_bl_kick_battery(void)
{
	void (*kick_batt)(void);

	kick_batt = symbol_get(sharpsl_battery_kick);
	if (kick_batt) {
		kick_batt();
		symbol_put(sharpsl_battery_kick);
	}
}

static struct corgi_lcd_platform_data spitz_lcdcon_info = {
	.init_mode		= CORGI_LCD_MODE_VGA,
	.max_intensity		= 0x2f,
	.default_intensity	= 0x1f,
	.limit_mask		= 0x0b,
	.gpio_backlight_cont	= SPITZ_GPIO_BACKLIGHT_CONT,
	.gpio_backlight_on	= SPITZ_GPIO_BACKLIGHT_ON,
	.kick_battery		= spitz_bl_kick_battery,
};

static struct pxa2xx_spi_chip spitz_lcdcon_chip = {
	.gpio_cs	= SPITZ_GPIO_LCDCON_CS,
};

static struct pxa2xx_spi_chip spitz_max1111_chip = {
	.gpio_cs	= SPITZ_GPIO_MAX1111_CS,
};

static struct spi_board_info spitz_spi_devices[] = {
	{
		.modalias	= "ads7846",
		.max_speed_hz	= 1200000,
		.bus_num	= 2,
		.chip_select	= 0,
		.platform_data	= &spitz_ads7846_info,
		.controller_data= &spitz_ads7846_chip,
		.irq		= gpio_to_irq(SPITZ_GPIO_TP_INT),
	}, {
		.modalias	= "corgi-lcd",
		.max_speed_hz	= 50000,
		.bus_num	= 2,
		.chip_select	= 1,
		.platform_data	= &spitz_lcdcon_info,
		.controller_data= &spitz_lcdcon_chip,
	}, {
		.modalias	= "max1111",
		.max_speed_hz	= 450000,
		.bus_num	= 2,
		.chip_select	= 2,
		.controller_data= &spitz_max1111_chip,
	},
};

static void __init spitz_init_spi(void)
{
	if (machine_is_akita()) {
		spitz_lcdcon_info.gpio_backlight_cont = AKITA_GPIO_BACKLIGHT_CONT;
		spitz_lcdcon_info.gpio_backlight_on = AKITA_GPIO_BACKLIGHT_ON;
	}

	pxa2xx_set_spi_info(2, &spitz_spi_info);
	spi_register_board_info(ARRAY_AND_SIZE(spitz_spi_devices));
}
#else
static inline void spitz_init_spi(void) {}
#endif

/*
 * MMC/SD Device
 *
 * The card detect interrupt isn't debounced so we delay it by 250ms
 * to give the card a chance to fully insert/eject.
 */
static void spitz_mci_setpower(struct device *dev, unsigned int vdd)
{
	struct pxamci_platform_data* p_d = dev->platform_data;

	if (( 1 << vdd) & p_d->ocr_mask)
		spitz_card_pwr_ctrl(SPITZ_PWR_SD, 0x0004);
	else
		spitz_card_pwr_ctrl(SPITZ_PWR_SD, 0x0000);
}

static struct pxamci_platform_data spitz_mci_platform_data = {
	.ocr_mask		= MMC_VDD_32_33|MMC_VDD_33_34,
	.setpower 		= spitz_mci_setpower,
	.gpio_card_detect	= SPITZ_GPIO_nSD_DETECT,
	.gpio_card_ro		= SPITZ_GPIO_nSD_WP,
	.gpio_power		= -1,
};


/*
 * USB Host (OHCI)
 */
static int spitz_ohci_init(struct device *dev)
{
	int err;

	err = gpio_request(SPITZ_GPIO_USB_HOST, "USB_HOST");
	if (err)
		return err;

	/* Only Port 2 is connected
	 * Setup USB Port 2 Output Control Register
	 */
	UP2OCR = UP2OCR_HXS | UP2OCR_HXOE | UP2OCR_DPPDE | UP2OCR_DMPDE;

	return gpio_direction_output(SPITZ_GPIO_USB_HOST, 1);
}

static void spitz_ohci_exit(struct device *dev)
{
	gpio_free(SPITZ_GPIO_USB_HOST);
}

static struct pxaohci_platform_data spitz_ohci_platform_data = {
	.port_mode	= PMM_NPS_MODE,
	.init		= spitz_ohci_init,
	.exit		= spitz_ohci_exit,
	.flags		= ENABLE_PORT_ALL | NO_OC_PROTECTION,
	.power_budget	= 150,
};


/*
 * Irda
 */

static struct pxaficp_platform_data spitz_ficp_platform_data = {
/* .gpio_pwdown is set in spitz_init() and akita_init() accordingly */
	.transceiver_cap	= IR_SIRMODE | IR_OFF,
};


/*
 * Spitz PXA Framebuffer
 */

static struct pxafb_mode_info spitz_pxafb_modes[] = {
{
	.pixclock       = 19231,
	.xres           = 480,
	.yres           = 640,
	.bpp            = 16,
	.hsync_len      = 40,
	.left_margin    = 46,
	.right_margin   = 125,
	.vsync_len      = 3,
	.upper_margin   = 1,
	.lower_margin   = 0,
	.sync           = 0,
},{
	.pixclock       = 134617,
	.xres           = 240,
	.yres           = 320,
	.bpp            = 16,
	.hsync_len      = 20,
	.left_margin    = 20,
	.right_margin   = 46,
	.vsync_len      = 2,
	.upper_margin   = 1,
	.lower_margin   = 0,
	.sync           = 0,
},
};

static struct pxafb_mach_info spitz_pxafb_info = {
	.modes          = &spitz_pxafb_modes[0],
	.num_modes      = 2,
	.fixed_modes    = 1,
	.lcd_conn	= LCD_COLOR_TFT_16BPP | LCD_ALTERNATE_MAPPING,
};

static struct mtd_partition sharpsl_nand_partitions[] = {
	{
		.name = "System Area",
		.offset = 0,
		.size = 7 * 1024 * 1024,
	},
	{
		.name = "Root Filesystem",
		.offset = 7 * 1024 * 1024,
	},
	{
		.name = "Home Filesystem",
		.offset = MTDPART_OFS_APPEND,
		.size = MTDPART_SIZ_FULL,
	},
};

static uint8_t scan_ff_pattern[] = { 0xff, 0xff };

static struct nand_bbt_descr sharpsl_bbt = {
	.options = 0,
	.offs = 4,
	.len = 2,
	.pattern = scan_ff_pattern
};

static struct sharpsl_nand_platform_data sharpsl_nand_platform_data = {
	.badblock_pattern	= &sharpsl_bbt,
	.partitions		= sharpsl_nand_partitions,
	.nr_partitions		= ARRAY_SIZE(sharpsl_nand_partitions),
};

static struct resource sharpsl_nand_resources[] = {
	{
		.start	= 0x0C000000,
		.end	= 0x0C000FFF,
		.flags	= IORESOURCE_MEM,
	},
};

static struct platform_device sharpsl_nand_device = {
	.name		= "sharpsl-nand",
	.id		= -1,
	.resource	= sharpsl_nand_resources,
	.num_resources	= ARRAY_SIZE(sharpsl_nand_resources),
	.dev.platform_data	= &sharpsl_nand_platform_data,
};


static struct mtd_partition sharpsl_rom_parts[] = {
	{
		.name	="Boot PROM Filesystem",
		.offset	= 0x00140000,
		.size	= MTDPART_SIZ_FULL,
	},
};

static struct physmap_flash_data sharpsl_rom_data = {
	.width		= 2,
	.nr_parts	= ARRAY_SIZE(sharpsl_rom_parts),
	.parts		= sharpsl_rom_parts,
};

static struct resource sharpsl_rom_resources[] = {
	{
		.start	= 0x00000000,
		.end	= 0x007fffff,
		.flags	= IORESOURCE_MEM,
	},
};

static struct platform_device sharpsl_rom_device = {
	.name	= "physmap-flash",
	.id	= -1,
	.resource = sharpsl_rom_resources,
	.num_resources = ARRAY_SIZE(sharpsl_rom_resources),
	.dev.platform_data = &sharpsl_rom_data,
};

static struct platform_device *devices[] __initdata = {
	&spitzscoop_device,
	&spitzkbd_device,
	&spitz_gpio_keys_device,
	&spitzled_device,
	&sharpsl_nand_device,
	&sharpsl_rom_device,
};

static void spitz_poweroff(void)
{
	arm_machine_restart('g', NULL);
}

static void spitz_restart(char mode, const char *cmd)
{
	/* Bootloader magic for a reboot */
	if((MSC0 & 0xffff0000) == 0x7ff00000)
		MSC0 = (MSC0 & 0xffff) | 0x7ee00000;

	spitz_poweroff();
}

static void __init common_init(void)
{
	init_gpio_reset(SPITZ_GPIO_ON_RESET, 1, 0);
	pm_power_off = spitz_poweroff;
	arm_pm_restart = spitz_restart;

	if (machine_is_spitz()) {
		sharpsl_nand_partitions[1].size = 5 * 1024 * 1024;
	} else if (machine_is_akita()) {
		sharpsl_nand_partitions[1].size = 58 * 1024 * 1024;
	} else if (machine_is_borzoi()) {
		sharpsl_nand_partitions[1].size = 32 * 1024 * 1024;
	}

	PMCR = 0x00;

	/* Stop 3.6MHz and drive HIGH to PCMCIA and CS */
	PCFR |= PCFR_OPDE;

	pxa2xx_mfp_config(ARRAY_AND_SIZE(spitz_pin_config));

	spitz_init_spi();

	platform_add_devices(devices, ARRAY_SIZE(devices));
	spitz_mci_platform_data.detect_delay = msecs_to_jiffies(250);
	pxa_set_mci_info(&spitz_mci_platform_data);
	pxa_set_ohci_info(&spitz_ohci_platform_data);
	pxa_set_ficp_info(&spitz_ficp_platform_data);
	set_pxa_fb_info(&spitz_pxafb_info);
	pxa_set_i2c_info(NULL);
}

#if defined(CONFIG_MACH_AKITA) || defined(CONFIG_MACH_BORZOI)
static struct nand_bbt_descr sharpsl_akita_bbt = {
	.options = 0,
	.offs = 4,
	.len = 1,
	.pattern = scan_ff_pattern
};

static struct nand_ecclayout akita_oobinfo = {
	.eccbytes = 24,
	.eccpos = {
		   0x5, 0x1, 0x2, 0x3, 0x6, 0x7, 0x15, 0x11,
		   0x12, 0x13, 0x16, 0x17, 0x25, 0x21, 0x22, 0x23,
		   0x26, 0x27, 0x35, 0x31, 0x32, 0x33, 0x36, 0x37},
	.oobfree = {{0x08, 0x09}}
};
#endif

#if defined(CONFIG_MACH_SPITZ) || defined(CONFIG_MACH_BORZOI)
static void __init spitz_init(void)
{
	spitz_ficp_platform_data.gpio_pwdown = SPITZ_GPIO_IR_ON;

<<<<<<< HEAD
=======
	if (machine_is_borzoi()) {
		sharpsl_nand_platform_data.badblock_pattern = &sharpsl_akita_bbt;
		sharpsl_nand_platform_data.ecc_layout = &akita_oobinfo;
	}

>>>>>>> 66b00a7c
	platform_scoop_config = &spitz_pcmcia_config;

	common_init();

	platform_device_register(&spitzscoop2_device);
}
#endif

#ifdef CONFIG_MACH_AKITA
/*
 * Akita IO Expander
 */
static struct pca953x_platform_data akita_ioexp = {
	.gpio_base		= AKITA_IOEXP_GPIO_BASE,
};

static struct i2c_board_info akita_i2c_board_info[] = {
	{
		.type		= "max7310",
		.addr		= 0x18,
		.platform_data	= &akita_ioexp,
	},
};

static void __init akita_init(void)
{
	spitz_ficp_platform_data.gpio_pwdown = AKITA_GPIO_IR_ON;

	sharpsl_nand_platform_data.badblock_pattern = &sharpsl_akita_bbt;
	sharpsl_nand_platform_data.ecc_layout = &akita_oobinfo;

	/* We just pretend the second element of the array doesn't exist */
	spitz_pcmcia_config.num_devs = 1;
	platform_scoop_config = &spitz_pcmcia_config;

	i2c_register_board_info(0, ARRAY_AND_SIZE(akita_i2c_board_info));

	common_init();
}
#endif

static void __init fixup_spitz(struct machine_desc *desc,
		struct tag *tags, char **cmdline, struct meminfo *mi)
{
	sharpsl_save_param();
	mi->nr_banks = 1;
	mi->bank[0].start = 0xa0000000;
	mi->bank[0].node = 0;
	mi->bank[0].size = (64*1024*1024);
}

#ifdef CONFIG_MACH_SPITZ
MACHINE_START(SPITZ, "SHARP Spitz")
	.phys_io	= 0x40000000,
	.io_pg_offst	= (io_p2v(0x40000000) >> 18) & 0xfffc,
	.fixup		= fixup_spitz,
	.map_io		= pxa_map_io,
	.init_irq	= pxa27x_init_irq,
	.init_machine	= spitz_init,
	.timer		= &pxa_timer,
MACHINE_END
#endif

#ifdef CONFIG_MACH_BORZOI
MACHINE_START(BORZOI, "SHARP Borzoi")
	.phys_io	= 0x40000000,
	.io_pg_offst	= (io_p2v(0x40000000) >> 18) & 0xfffc,
	.fixup		= fixup_spitz,
	.map_io		= pxa_map_io,
	.init_irq	= pxa27x_init_irq,
	.init_machine	= spitz_init,
	.timer		= &pxa_timer,
MACHINE_END
#endif

#ifdef CONFIG_MACH_AKITA
MACHINE_START(AKITA, "SHARP Akita")
	.phys_io	= 0x40000000,
	.io_pg_offst	= (io_p2v(0x40000000) >> 18) & 0xfffc,
	.fixup		= fixup_spitz,
	.map_io		= pxa_map_io,
	.init_irq	= pxa27x_init_irq,
	.init_machine	= akita_init,
	.timer		= &pxa_timer,
MACHINE_END
#endif<|MERGE_RESOLUTION|>--- conflicted
+++ resolved
@@ -373,8 +373,6 @@
 	.dev		= {
 		.platform_data = &spitzkbd_pdata,
 	},
-<<<<<<< HEAD
-=======
 };
 
 
@@ -412,7 +410,6 @@
 	.dev	= {
 		.platform_data	= &spitz_gpio_keys_platform_data,
 	},
->>>>>>> 66b00a7c
 };
 
 
@@ -805,14 +802,11 @@
 {
 	spitz_ficp_platform_data.gpio_pwdown = SPITZ_GPIO_IR_ON;
 
-<<<<<<< HEAD
-=======
 	if (machine_is_borzoi()) {
 		sharpsl_nand_platform_data.badblock_pattern = &sharpsl_akita_bbt;
 		sharpsl_nand_platform_data.ecc_layout = &akita_oobinfo;
 	}
 
->>>>>>> 66b00a7c
 	platform_scoop_config = &spitz_pcmcia_config;
 
 	common_init();
