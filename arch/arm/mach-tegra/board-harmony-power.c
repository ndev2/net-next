--- conflicted
+++ resolved
@@ -51,11 +51,7 @@
 	.consumer_supplies = tps658621_ldo0_supply,
 };
 
-<<<<<<< HEAD
-#define HARMONY_REGULATOR_INIT(_id, _name, _supply, _minmv, _maxmv)	\
-=======
 #define HARMONY_REGULATOR_INIT(_id, _name, _supply, _minmv, _maxmv, _on)\
->>>>>>> 985b11fa
 	static struct regulator_init_data _id##_data = {		\
 		.supply_regulator = _supply,				\
 		.constraints = {					\
@@ -71,20 +67,6 @@
 		},							\
 	}
 
-<<<<<<< HEAD
-HARMONY_REGULATOR_INIT(sm0,  "vdd_sm0",  "vdd_sys", 725, 1500);
-HARMONY_REGULATOR_INIT(sm1,  "vdd_sm1",  "vdd_sys", 725, 1500);
-HARMONY_REGULATOR_INIT(sm2,  "vdd_sm2",  "vdd_sys", 3000, 4550);
-HARMONY_REGULATOR_INIT(ldo1, "vdd_ldo1", "vdd_sm2", 725, 1500);
-HARMONY_REGULATOR_INIT(ldo2, "vdd_ldo2", "vdd_sm2", 725, 1500);
-HARMONY_REGULATOR_INIT(ldo3, "vdd_ldo3", "vdd_sm2", 1250, 3300);
-HARMONY_REGULATOR_INIT(ldo4, "vdd_ldo4", "vdd_sm2", 1700, 2475);
-HARMONY_REGULATOR_INIT(ldo5, "vdd_ldo5", NULL,	    1250, 3300);
-HARMONY_REGULATOR_INIT(ldo6, "vdd_ldo6", "vdd_sm2", 1250, 3300);
-HARMONY_REGULATOR_INIT(ldo7, "vdd_ldo7", "vdd_sm2", 1250, 3300);
-HARMONY_REGULATOR_INIT(ldo8, "vdd_ldo8", "vdd_sm2", 1250, 3300);
-HARMONY_REGULATOR_INIT(ldo9, "vdd_ldo9", "vdd_sm2", 1250, 3300);
-=======
 HARMONY_REGULATOR_INIT(sm0,  "vdd_sm0",  "vdd_sys", 725, 1500, 1);
 HARMONY_REGULATOR_INIT(sm1,  "vdd_sm1",  "vdd_sys", 725, 1500, 1);
 HARMONY_REGULATOR_INIT(sm2,  "vdd_sm2",  "vdd_sys", 3000, 4550, 1);
@@ -97,7 +79,6 @@
 HARMONY_REGULATOR_INIT(ldo7, "vdd_ldo7", "vdd_sm2", 1250, 3300, 0);
 HARMONY_REGULATOR_INIT(ldo8, "vdd_ldo8", "vdd_sm2", 1250, 3300, 0);
 HARMONY_REGULATOR_INIT(ldo9, "vdd_ldo9", "vdd_sm2", 1250, 3300, 1);
->>>>>>> 985b11fa
 
 #define TPS_REG(_id, _data)			\
 	{					\
@@ -139,16 +120,10 @@
 
 int __init harmony_regulator_init(void)
 {
-<<<<<<< HEAD
-	if (machine_is_harmony()) {
-		regulator_register_always_on(0, "vdd_sys",
-			NULL, 0, 5000000);
-=======
 	regulator_register_always_on(0, "vdd_sys",
 		NULL, 0, 5000000);
 
 	if (machine_is_harmony()) {
->>>>>>> 985b11fa
 		i2c_register_board_info(3, harmony_regulators, 1);
 	} else { /* Harmony, booted using device tree */
 		struct device_node *np;
