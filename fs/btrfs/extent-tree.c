--- conflicted
+++ resolved
@@ -1844,12 +1844,6 @@
 		printk(KERN_ERR "no space left, need %llu, %llu delalloc bytes"
 		       ", %llu bytes_used, %llu bytes_reserved, "
 		       "%llu bytes_pinned, %llu bytes_readonly, %llu may use"
-<<<<<<< HEAD
-		       "%llu total\n", bytes, data_sinfo->bytes_delalloc,
-		       data_sinfo->bytes_used, data_sinfo->bytes_reserved,
-		       data_sinfo->bytes_pinned, data_sinfo->bytes_readonly,
-		       data_sinfo->bytes_may_use, data_sinfo->total_bytes);
-=======
 		       "%llu total\n", (unsigned long long)bytes,
 		       (unsigned long long)data_sinfo->bytes_delalloc,
 		       (unsigned long long)data_sinfo->bytes_used,
@@ -1858,7 +1852,6 @@
 		       (unsigned long long)data_sinfo->bytes_readonly,
 		       (unsigned long long)data_sinfo->bytes_may_use,
 		       (unsigned long long)data_sinfo->total_bytes);
->>>>>>> 6574612f
 		return -ENOSPC;
 	}
 	data_sinfo->bytes_may_use += bytes;
@@ -1929,8 +1922,6 @@
 	spin_unlock(&info->lock);
 }
 
-<<<<<<< HEAD
-=======
 static void force_metadata_allocation(struct btrfs_fs_info *info)
 {
 	struct list_head *head = &info->space_info;
@@ -1944,7 +1935,6 @@
 	rcu_read_unlock();
 }
 
->>>>>>> 6574612f
 static int do_chunk_alloc(struct btrfs_trans_handle *trans,
 			  struct btrfs_root *extent_root, u64 alloc_bytes,
 			  u64 flags, int force)
@@ -2838,18 +2828,12 @@
 				    info->bytes_pinned - info->bytes_reserved),
 	       (info->full) ? "" : "not ");
 	printk(KERN_INFO "space_info total=%llu, pinned=%llu, delalloc=%llu,"
-<<<<<<< HEAD
-	       " may_use=%llu, used=%llu\n", info->total_bytes,
-	       info->bytes_pinned, info->bytes_delalloc, info->bytes_may_use,
-	       info->bytes_used);
-=======
 	       " may_use=%llu, used=%llu\n",
 	       (unsigned long long)info->total_bytes,
 	       (unsigned long long)info->bytes_pinned,
 	       (unsigned long long)info->bytes_delalloc,
 	       (unsigned long long)info->bytes_may_use,
 	       (unsigned long long)info->bytes_used);
->>>>>>> 6574612f
 
 	down_read(&info->groups_sem);
 	list_for_each_entry(cache, &info->block_groups, list) {
