--- conflicted
+++ resolved
@@ -3274,42 +3274,7 @@
 	if (ip->i_d.di_flushiter == DI_MAX_FLUSH)
 		ip->i_d.di_flushiter = 0;
 
-<<<<<<< HEAD
-	/*
-	 * If this is really an old format inode and the superblock version
-	 * has not been updated to support only new format inodes, then
-	 * convert back to the old inode format.  If the superblock version
-	 * has been updated, then make the conversion permanent.
-	 */
-	ASSERT(ip->i_d.di_version == 1 || xfs_sb_version_hasnlink(&mp->m_sb));
-	if (ip->i_d.di_version == 1) {
-		if (!xfs_sb_version_hasnlink(&mp->m_sb)) {
-			/*
-			 * Convert it back.
-			 */
-			ASSERT(ip->i_d.di_nlink <= XFS_MAXLINK_1);
-			dip->di_onlink = cpu_to_be16(ip->i_d.di_nlink);
-		} else {
-			/*
-			 * The superblock version has already been bumped,
-			 * so just make the conversion to the new inode
-			 * format permanent.
-			 */
-			ip->i_d.di_version = 2;
-			dip->di_version = 2;
-			ip->i_d.di_onlink = 0;
-			dip->di_onlink = 0;
-			memset(&(ip->i_d.di_pad[0]), 0, sizeof(ip->i_d.di_pad));
-			memset(&(dip->di_pad[0]), 0,
-			      sizeof(dip->di_pad));
-			ASSERT(xfs_get_projid(ip) == 0);
-		}
-	}
-
 	xfs_iflush_fork(ip, dip, iip, XFS_DATA_FORK);
-=======
-	xfs_iflush_fork(ip, dip, iip, XFS_DATA_FORK, bp);
->>>>>>> ab3e57b5
 	if (XFS_IFORK_Q(ip))
 		xfs_iflush_fork(ip, dip, iip, XFS_ATTR_FORK);
 	xfs_inobp_check(mp, bp);
