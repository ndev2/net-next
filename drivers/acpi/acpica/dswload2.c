--- conflicted
+++ resolved
@@ -609,22 +609,7 @@
 
 			status =
 			    acpi_ev_initialize_region
-<<<<<<< HEAD
-			    (acpi_ns_get_attached_object(node), FALSE);
-
-			if (ACPI_FAILURE(status)) {
-				/*
-				 *  If AE_NOT_EXIST is returned, it is not fatal
-				 *  because many regions get created before a handler
-				 *  is installed for said region.
-				 */
-				if (AE_NOT_EXIST == status) {
-					status = AE_OK;
-				}
-			}
-=======
 			    (acpi_ns_get_attached_object(node));
->>>>>>> c470abd4
 			break;
 
 		case AML_NAME_OP:
